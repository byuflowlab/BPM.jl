# The MIT License (MIT)
#
# Copyright (c) 2015 Eric Tingey, Brigham Young University
#
# Modified 2018 Kevin Moore, Taylor McDonald BYU
# Refactored 2020 by Tyler Critchfield and Eduardo Alvarez.

module BPM
# Subroutine to use the BPM equations for turbine acoustics
export turbinepos,turbinepos_VAWT
# cubic spline interpolation setup (for Tip Vortex Noise)
function splineint(n, x, y, xval)
    yval = 0.0
    # assuming the values of x are in accending order
    for i = 1:n
        if (xval < x[i])
            if (i == 2)
                x1 = x[1]
                x2 = x[2]
                x3 = x[3]
                y1 = y[1]
                y2 = y[2]
                y3 = y[3]
                yval = cubspline(x1,x2,x3,y1,y2,y3,xval)
            elseif (i == n)
                x1 = x[n-2]
                x2 = x[n-1]
                x3 = x[n]
                y1 = y[n-2]
                y2 = y[n-1]
                y3 = y[n]
                yval = cubspline(x1,x2,x3,y1,y2,y3,xval)
            else
                if (xval <= (x[i]+x[i-1])/2.0)
                    x1 = x[i-2]
                    x2 = x[i-1]
                    x3 = x[i]
                    y1 = y[i-2]
                    y2 = y[i-1]
                    y3 = y[i]
                    yval = cubspline(x1,x2,x3,y1,y2,y3,xval)
                else
                    x1 = x[i-1]
                    x2 = x[i]
                    x3 = x[i+1]
                    y1 = y[i-1]
                    y2 = y[i]
                    y3 = y[i+1]
                    yval = cubspline(x1,x2,x3,y1,y2,y3,xval)
                end
            end
            break
        elseif (xval == x[i])
            yval = y[i]
            break
        end

    end
    return yval
end

function cubspline(x1, x2, x3, y1, y2, y3, xval)

    a11 = 2.0/(x2-x1)
    a12 = 1.0/(x2-x1)
    a13 = 0.0
    a21 = 1.0/(x2-x1)
    a22 = 2.0*((1.0/(x2-x1))+(1.0/(x3-x2)))
    a23 = 1.0/(x3-x2)
    a31 = 0.0
    a32 = 1.0/(x3-x2)
    a33 = 2.0/(x3-x2)
    b1 = 3.0*(y2-y1)/(x2-x1)^2
    b2 = 3.0*(((y2-y1)/(x2-x1)^2)+((y3-y2)/(x3-x2)^2))
    b3 = 3.0*(y3-y2)/(x3-x2)^2

    bot = a11*a22*a33+a12*a23*a31+a13*a21*a32-a13*a22*a31-a12*a21*a33-a11*a23*a32
    if (xval < x2)
        xtop = b1*a22*a33+a12*a23*b3+a13*b2*a32-a13*a22*b3-a12*b2*a33-b1*a23*a32
        ytop = a11*b2*a33+b1*a23*a31+a13*a21*b3-a13*b2*a31-b1*a21*a33-a11*a23*b3

        k1 = xtop/bot
        k2 = ytop/bot

        a = k1*(x2-x1)-(y2-y1)
        b = -k2*(x2-x1)+(y2-y1)
        t = (xval-x1)/(x2-x1)

        yval = (1.0-t)*y1+t*y2+t*(1.0-t)*(a*(1.0-t)+b*t)
    else
        ytop = a11*b2*a33+b1*a23*a31+a13*a21*b3-a13*b2*a31-b1*a21*a33-a11*a23*b3
        ztop = a11*a22*b3+a12*b2*a31+b1*a21*a32-b1*a22*a31-a12*a21*b3-a11*b2*a32

        k2 = ytop/bot
        k3 = ztop/bot

        a = k2*(x3-x2)-(y3-y2)
        b = -k3*(x3-x2)+(y3-y2)
        t = (xval-x2)/(x3-x2)

        yval = (1.0-t)*y2+t*y3+t*(1.0-t)*(a*(1.0-t)+b*t)
    end
    return yval
end

# Function to compute directivity angles and distance
# Based on work by Luis Vargas (Wind Turbine Noise Prediction)
function direct(n, xt, yt, zt, c, c1, d, Hub, beta)

    theta_e = zeros(n)
    phi_e = zeros(n)
    c2 = zeros(n)
    r = zeros(n)

    # distance from pitch-axis to trailing edge
    c2[1:n] = c[1:n]-c1[1:n]

    # Calculating observer location from hub
    xo = xt # lateral direction
    yo = yt # downstream direction
    zo = zt-Hub # height direction

    for i=1:n
        # Calculating trailing edge position from hub
        xs = sin(beta)*d[i]-cos(beta)*c2[i]
        zs = cos(beta)*d[i]+sin(beta)*c2[i]

        # Calculating observer position from trailing edge
        xe_d = xo-xs
        ze_d = zo-zs

        # Rotating observer position with repsect to beta
        theta = pi-beta
        xe = cos(theta)*xe_d+sin(theta)*ze_d
        ze = -sin(theta)*xe_d+cos(theta)*ze_d

        # Calculating observer distance and directivity angles
        r[i] = sqrt(yo^2+xe^2+ze^2)
        theta_e[i] = atan(sqrt(yo^2+ze^2),xe)
        phi_e[i] = atan(yo,ze)

        # Quadratic smoothing when phi_e is close to 0 or 180 degrees
        if (abs(phi_e[i]) < 5.0*pi/180.0)
            if (phi_e[i] >= 0.0)
                sign = 1
            else
                sign = -1
            end
            phi_er = abs(phi_e[i])*180.0/pi
            phi_er = 0.1*phi_er^2+2.5
            phi_e[i] = sign*phi_er*pi/180.0
        elseif (abs(phi_e[i]) > 175.0*pi/180.0)
            if (phi_e[i] >= 0.0)
                sign = 1
            else
                sign = -1
            end
            phi_er = abs(phi_e[i])*180.0/pi
            phi_er = -0.1*(phi_er-180.0)^2+177.5
            phi_e[i] = sign*phi_er*pi/180.0
        end

    end
    return r,theta_e,phi_e
end #direct

#VAWT Directivty function
function directVAWT(n, xt, yt, zt, c, c1, ht, rad, Hub, rotdir, beta)

    theta_e = zeros(n)
    phi_e = zeros(n)
    c2 = zeros(n)
    r = zeros(n)

    # distance from pitch-axis to trailing edge
    c2[1:n] = c[1:n]-c1[1:n]

    # Calculating observer location from hub
    xo = xt # lateral direction
    yo = yt # downstream direction
    zo = zt-Hub # height direction

    for i=1:n
        # Calculating trailing edge position from hub
        if rotdir >= 0.0
            xs=-rad*cos(beta)-c2[i]*sin(beta)
            ys=-rad*sin(beta)+c2[i]*cos(beta)
            zs=ht[i]
        else
            xs=-rad*cos(beta)+c2[i]*sin(beta)
            ys=-rad*sin(beta)-c2[i]*cos(beta)
            zs=ht[i]
        end

        # Calculating observer position from trailing edge
        xe_d = xo-xs
        ye_d = yo-ys
        ze = zo-zs

        # Rotating observer position with repsect to beta
        theta = rotdir*(pi/2.0)+beta
        xe = cos(theta)*xe_d+sin(theta)*ye_d
        ye = -sin(theta)*xe_d+cos(theta)*ye_d

        # Calculating observer distance and directivity angles
        r[i] = sqrt(xe^2+ye^2+ze^2)
        theta_e[i] = atan(sqrt(ye^2+ze^2),xe)
        phi_e[i] = atan(ye,ze)
        # Quadratic smoothing when theta_e or phi_e are close to 0, +/-180 degrees
        if (abs(theta_e[i])< (5.0*pi/180.0))
            if (theta_e[i] >= 0.0)
                sign = 1.0
            else
                sign = -1.0
            end
            theta_er=abs(theta_e[i])*180.0/pi
            theta_er=0.1*(theta_er)^2+2.5
            theta_e[i] = sign*theta_er*pi/180.0
        elseif (abs(theta_e[i])> (175.0*pi/180))
            if (theta_e[i] >=0 )
                sign =1.0
            else
                sign=-1.0
            end
            theta_er = abs(theta_e[i])*180.0/pi
            theta_er = -0.1*(theta_er-180.0)^2+177.5
            theta_e[i] = sign*theta_er*pi/180.0
        end

        if (abs(phi_e[i]) < 5.0*pi/180.0)
            if (phi_e[i] >= 0.0)
                sign = 1.0
            else
                sign = -1.0
            end
            phi_er = abs(phi_e[i])*180.0/pi
            phi_er = 0.1*phi_er^2+2.5
            phi_e[i] = sign*phi_er*pi/180.0
        elseif (abs(phi_e[i]) > 175.0*pi/180.0)
            if (phi_e[i] >= 0.0)
                sign = 1
            else
                sign = -1
            end
            phi_er = abs(phi_e[i])*180.0/pi
            phi_er = -0.1*(phi_er-180.0)^2+177.5
            phi_e[i] = sign*phi_er*pi/180.0
        end
    end
    return r,theta_e,phi_e
end #directVAWT

# Directivity function for high-frequency noise
# not for high-angle separation; becomes inaccurate for theta_e approaching 180 deg
function Dhfunc(theta_e, phi_e,M)
    conv = 0.8 # convection factor for speed
    Mc = M*conv

    Dh = (2.0*(sin(theta_e/2.0))^2*(sin(phi_e))^2)/((1.0+M*cos(theta_e))*(1.0+(M-Mc)*cos(theta_e))^2)
    return Dh
end

# Directivity function for low-frequency noise
function Dlfunc(theta_e, phi_e,M)
    Dl = ((sin(theta_e))^2*(sin(phi_e))^2)/(1.0+M*cos(theta_e))^4
    return Dl
end #Dlfunc

# Spectral Function A
function Afunc(ain, Re)
    a = abs(log10(ain))

    # Calculating Amin
    if (a < 0.204)
        Amin = sqrt(67.552-886.788*a^2)-8.219
    elseif (a >= 0.204 && a <= 0.244)
        Amin = -32.665*a+3.981
    else
        Amin = -142.795*a^3+103.656*a^2-57.757*a+6.006
    end

    # Calculating Amax
    if (a < 0.13)
        Amax = sqrt(67.552-886.788*a^2)-8.219
    elseif (a >= 0.13 && a <= 0.321)
        Amax = -15.901*a+1.098
    else
        Amax = -4.669*a^3+3.491*a^2-16.699*a+1.149
    end

    # Calculating a0
    if (Re < 9.52e4)
        a0 = 0.57
    elseif (Re >= 9.52e4 && Re <= 8.57e5)
        a0 = -9.57e-13*(Re-8.57e5)^2+1.13
    else
        a0 = 1.13
    end

    # Calculating Amin(a0)
    if (a0 < 0.204)
        Amin0 = sqrt(67.552-886.788*a0^2)-8.219
    elseif (a0 >= 0.204 && a0 <= 0.244)
        Amin0 = -32.665*a0+3.981
    else
        Amin0 = -142.795*a0^3+103.656*a0^2-57.757*a0+6.006
    end

    # Calculating Amax(a0)
    if (a0 < 0.13)
        Amax0 = sqrt(67.552-886.788*a0^2)-8.219
    elseif (a0 >= 0.13 && a0 <= 0.321)
        Amax0 = -15.901*a0+1.098
    else
        Amax0 = -4.669*a0^3+3.491*a0^2-16.699*a0+1.149
    end

    AR0 = (-20.0-Amin0)/(Amax0-Amin0)

    Aspec = Amin+AR0*(Amax-Amin)
    return Aspec
end #Afunc

# Spectral Function B
function Bfunc(bin, Re)

    b = abs(log10(bin))

    # Calculating Bmin
    if (b < 0.13)
        Bmin = sqrt(16.888-886.788*b^2)-4.109
    elseif (b >= 0.13 && b <= 0.145)
        Bmin = -83.607*b+8.138
    else
        Bmin = -817.810*b^3+355.210*b^2-135.024*b+10.619
    end

    # Calculating Bmax
    if (b < 0.10)
        Bmax = sqrt(16.888-886.788*b^2)-4.109
    elseif (b >= 0.10 && b <= 0.187)
        Bmax = -31.330*b+1.854
    else
        Bmax = -80.541*b^3+44.174*b^2-39.381*b+2.344
    end

    # Calculating b0
    if (Re < 9.52e4)
        b0 = 0.30
    elseif (Re >= 9.52e4 && Re <= 8.57e5)
        b0 = -4.48e-13*(Re-8.57e5)^2+0.56
    else
        b0 = 0.56
    end

    # Calculating Bmin(b0)
    if (b0 < 0.13)
        Bmin0 = sqrt(16.888-886.788*b0^2)-4.109
    elseif (b0 >= 0.13 && b0 <= 0.145)
        Bmin0 = -83.607*b0+8.138
    else
        Bmin0 = -817.810*b0^3+355.210*b0^2-135.024*b0+10.619
    end

    # Calculating Bmax(b0)
    if (b0 < 0.10)
        Bmax0 = sqrt(16.888-886.788*b0^2)-4.109
    elseif (b0 >= 0.10 && b0 <= 0.187)
        Bmax0 = -31.330*b0+1.854
    else
        Bmax0 = -80.541*b0^3+44.174*b0^2-39.381*b0+2.344
    end

    BR0 = (-20.0-Bmin0)/(Bmax0-Bmin0)

    Bspec =  Bmin+BR0*(Bmax-Bmin)
    return Bspec
end #Bfunc

function G1func(e)
    if (e <= 0.5974)
        G1 = 39.8*log10(e)-11.12
    elseif (e <= 0.8545 && e > 0.5974)
        G1 = 98.409*log10(e)+2.0
    elseif (e <= 1.17 && e > 0.8545)
        G1 = sqrt(2.484-506.25*(log10(e))^2)-5.076
    elseif (e <= 1.674 && e > 1.17)
        G1 = -98.409*log10(e)+2.0
    else
        G1 = -39.8*log10(e)-11.12
    end
    return G1
end #G1func

function G2func(d)
    if (d <= 0.3237)
        G2 = 77.852*log10(d)+15.328
    elseif (d <= 0.5689 && d > 0.3237)
        G2 = 65.188*log10(d)+9.125
    elseif (d <= 1.7579 && d > 0.5689)
        G2 = -114.052*(log10(d))^2
    elseif (d <= 3.0889 && d > 1.7579)
        G2 = -65.188*log10(d)+9.125
    else
        G2 = -77.852*log10(d)+15.328
    end
    return G2
end #G2func

function G3func(alpha)
    G3 = 171.04-3.03*alpha
    return G3
end #G3func

function G4func(hdav, psi)
    if (hdav <= 5.0)
        G4 = 17.5*log10(hdav)+157.5-1.114*psi
    else
        G4 = 169.7-1.114*psi
    end
    return G4
end #G4func

function G5func(hdav, psi, StSt_peak)
    # finding G5 at phi = 14 deg
    eta = log10(StSt_peak)

    if (hdav < 0.25)
        mu = 0.1221
    elseif (hdav < 0.62 && hdav >= 0.25)
        mu = -0.2175*hdav+0.1755
    elseif (hdav < 1.15 && hdav >= 0.62)
        mu = -0.0308*hdav+0.0596
    else
        mu = 0.0242
    end

    if (hdav <= 0.02)
        m = 0.0
    elseif (hdav <= 0.5 && hdav > 0.02)
        m = 68.724*(hdav)-1.35
    elseif (hdav <= 0.62 && hdav > 0.5)
        m = 308.475*hdav-121.23
    elseif (hdav <= 1.15 && hdav > 0.62)
        m = 224.811*hdav-69.35
    elseif (hdav <= 1.2 && hdav > 1.15)
        m = 1583.28*hdav-1631.59
    else
        m = 268.344
    end

    eta_0 = -sqrt((m^2*mu^4)/(6.25+m^2*mu^2))
    k = 2.5*sqrt(1.0-(eta_0/mu)^2)-2.5-m*eta_0

    if (eta < eta_0)
        G14 = m*eta+k
    elseif (eta < 0.0 && eta >= eta_0)
        G14 = 2.5*sqrt(1.0-(eta/mu)^2)-2.5
    elseif (eta < 0.03616 && eta >= 0.0)
        G14 = sqrt(1.5625-1194.99*eta^2)-1.25
    else
        G14 = -155.543*eta+4.375
    end

    # finding G5 at psi = 0 deg
    hdav_prime = 6.724*hdav^2-4.019*hdav+1.107

    if (hdav_prime < 0.25)
        mu0 = 0.1221
    elseif (hdav_prime < 0.62 && hdav_prime >= 0.25)
        mu0 = -0.2175*hdav_prime+0.1755
    elseif (hdav_prime < 1.15 && hdav_prime >= 0.62)
        mu0 = -0.0308*hdav_prime+0.0596
    else
        mu0 = 0.0242
    end

    if (hdav_prime <= 0.02)
        m0 = 0.0
    elseif (hdav_prime <= 0.5 && hdav_prime > 0.02)
        m0 = 68.724*hdav_prime-1.35
    elseif (hdav_prime <= 0.62 && hdav_prime > 0.5)
        m0 = 308.475*hdav_prime-121.23
    elseif (hdav_prime <= 1.15 && hdav_prime > 0.62)
        m0 = 224.811*hdav_prime-69.35
    elseif (hdav_prime <= 1.2 && hdav_prime > 1.15)
        m0 = 1583.28*hdav_prime-1631.59
    else
        m0 = 268.344
    end

    eta_00 = -sqrt((m0^2*mu0^4)/(6.25+m0^2*mu0^2))
    k0 = 2.5*sqrt(1.0-(eta_00/mu0)^2)-2.5-m0*eta_00

    if (eta < eta_00)
        G0 = m0*eta+k0
    elseif (eta < 0.0 && eta >= eta_00)
        G0 = 2.5*sqrt(1.0-(eta/mu0)^2)-2.5
    elseif (eta < 0.03616 && eta >= 0.0)
        G0 = sqrt(1.5625-1194.99*eta^2)-1.25
    else
        G0 = -155.543*eta+4.375
    end

    G5 = G0+0.0714*psi*(G14-G0)
    return G5
end #G5func

# Turbulent Boundary Layer Trailing Edge Noise
function TBLTEfunc(f, V, L, c, r, theta_e, phi_e, alpha, nu, c0, trip)
    # constants
    M = V/c0
    Re = (V*c)/nu

    if (trip == false)
        # UNTRIPPED boundary layer at 0 deg- thickness, displacement thickness
        d0 = c*(10.0^(1.6569-0.9045*log10(Re)+0.0596*(log10(Re))^2))
        d0_d = c*(10.0^(3.0187-1.5397*log10(Re)+0.1059*(log10(Re))^2))
    else
        # TRIPPED boundary layer at 0 deg- thickness, displacement thickness
        d0 = c*(10.0^(1.892-0.9045*log10(Re)+0.0596*(log10(Re))^2))
        if (Re <= 0.3e6)
            d0_d = c*0.0601*Re^(-0.114)
        else
            d0_d = c*(10.0^(3.411-1.5397*log10(Re)+0.1059*(log10(Re))^2))
        end
    end

    # boundary layer on pressure side- thickness, displacement thickness
    dpr = d0*(10.0^(-0.04175*alpha+0.00106*alpha^2))
    dp_d = d0_d*(10.0^(-0.0432*alpha+0.00113*alpha^2))

    if (trip == false)
        # UNTRIPPED boundary layer on suction side- displacement thickness
        if (alpha <= 7.5 && alpha >= 0.0)
            ds_d = d0_d*10.0^(0.0679*alpha)
        elseif (alpha <= 12.5 && alpha > 7.5)
            ds_d = d0_d*0.0162*10.0^(0.3066*alpha)
            #elseif (alpha <= 25.0 && alpha > 12.5)
        else
            ds_d = d0_d*52.42*10.0^(0.0258*alpha)
        end
    else
        # TRIPPED boundary layer on suction side- displacement thickness
        if (alpha <= 5.0 && alpha >= 0.0)
            ds_d = d0_d*10.0^(0.0679*alpha)
        elseif (alpha <= 12.5 && alpha > 5.0)
            ds_d = d0_d*0.381*10.0^(0.1516*alpha)
            #elseif (alpha <= 25.0 && alpha > 12.5)
        else
            ds_d = d0_d*14.296*10.0^(0.0258*alpha)
        end
    end

    Dh = Dhfunc(theta_e,phi_e,M)
    Dl = Dlfunc(theta_e,phi_e,M)

    Stp = (f*dp_d)/V
    Sts = (f*ds_d)/V

    St1 = 0.02*M^(-0.6)

    if (alpha < 1.33)
        St2 = St1*1.0
    elseif (alpha <= 12.5 && alpha >= 1.33)
        St2 = St1*10.0^(0.0054*(alpha-1.33)^2)
    else
        St2 = St1*4.72
    end

    St_bar = (St1+St2)/2.0

    St_peak = max(St1,St2,St_bar)

    apre = Stp/St1
    asuc = Sts/St1
    bang = Sts/St2

    gamma = 27.094*M+3.31
    gamma0 = 23.43*M+4.651
    beta = 72.65*M+10.74
    beta0 = -34.19*M-13.82

    if (Re < 2.47e5)
        K1 = -4.31*log10(Re)+156.3
    elseif (Re >= 2.47e5 && Re <= 8.0e5)
        K1 = -9.0*log10(Re)+181.6
    else
        K1 = 128.5
    end

    if (alpha < (gamma0-gamma))
        K2 = K1-1000.0
    elseif (alpha >= (gamma0-gamma) && alpha <= (gamma0+gamma))
        K2 = K1+sqrt(beta^2-(beta/gamma)^2*(alpha-gamma0)^2)+beta0
    else
        K2 = K1-12.0
    end

    Re_dp = (V*dp_d)/nu

    if (Re_dp <= 5000.0)
        DeltaK1 = alpha*(1.43*log10(Re_dp)-5.29)
    else
        DeltaK1 = 0.0
    end

    # Keeping observer distance from getting too close to the turbine
    if (r < 1e-8)
        rc = 1e-8
    else
        rc = r
    end

    if (alpha > 12.5 || alpha > gamma0)
        # Turbulent Boundary Layer Separation Stall Noise (TBLSS); this is were the airfoil is stalling and stall noise dominates
        # SPLp = -infinity; 10^(SPLp/10) = 0
        # SPLs = -infinity; 10^(SPLs/10) = 0

        A = Afunc(bang,3.0*Re)

        SPLa = 10.0*log10((ds_d*M^5*L*Dl)/rc^2)+A+K2

        TBLTE = 10.0*log10(10.0^(SPLa/10.0))

    else
        Ap = Afunc(apre,Re)
        As = Afunc(asuc,Re)
        B = Bfunc(bang,Re)

        SPLp = 10.0*log10((dp_d*M^5*L*Dh)/rc^2)+Ap+(K1-3.0)+DeltaK1
        SPLs = 10.0*log10((ds_d*M^5*L*Dh)/rc^2)+As+(K1-3.0)
        SPLa = 10.0*log10((ds_d*M^5*L*Dh)/rc^2)+B+K2

        TBLTE =  10.0*log10(10.0^(SPLp/10.0)+10.0^(SPLs/10.0)+10.0^(SPLa/10.0))

    end
    return TBLTE
end #TBLTEfunc

# Turbulent Boundary Layer Tip Vortex Noise
function TBLTVfunc(f, V, c, r, theta_e, phi_e, atip, c0, tipflat, AR)

    # constants
    M = V/c0
    Mmax = M*(1.0+0.036*atip)

    Dh = Dhfunc(theta_e,phi_e,M)

    # Tip vortex noise correction based on data from "Airfoil Tip Vortex Formation Noise"
    AR_data = [2.0,2.67,4.0,6.0,12.0,24.0]
    atipcorr_data = [0.54,0.62,0.71,0.79,0.89,0.95]

    if ((AR >= 2.0) && (AR <= 24.0))
        atipcorr = splineint(6,AR_data,atipcorr_data,AR)
    elseif (AR > 24.0)
        atipcorr = 1.0
    else
        atipcorr = 0.5
    end

    atip_d = atip*atipcorr

    if (tipflat == false)
        # rounded tip
        l = 0.008*c*atip_d
    else
        # flat tip
        if (atip_d <= 2.0 && atip_d >= 0.0)
            l = c*(0.0230+0.0169*atip_d)
        else
            l = c*(0.0378+0.0095*atip_d)
        end
    end

    St = (f*l)/(V*(1.0+0.036*atip_d))

    # Keeping observer distance from getting too close to the turbine
    if (r < 1e-8)
        rc = 1e-8
    else
        rc = r
    end

    TBLTV = 10.0*log10((M^2*Mmax^3*l^2*Dh)/rc^2)-30.5*(log10(St)+0.3)^2+126.0
    return TBLTV
end #TBLTVfunc

# Laminar Boundary Layer Vortex Shedding
function LBLVSfunc(f, V, L, c, r, theta_e, phi_e, alpha, nu, c0, trip)

    # constants
    M = V/c0
    Re = (V*c)/nu

    if (trip == false)
        # UNTRIPPED boundary layer at 0 deg- thickness
        d0 = c*(10.0^(1.6569-0.9045*log10(Re)+0.0596*(log10(Re))^2))
    else
        # TRIPPED boundary layer at 0 deg- thickness
        d0 = c*(10.0^(1.892-0.9045*log10(Re)+0.0596*(log10(Re))^2))
    end
    # boundary layer on pressure side- thickness
    dpr = d0*(10.0^(-0.04175*alpha+0.00106*alpha^2))

    St = (f*dpr)/V

    Dh = Dhfunc(theta_e,phi_e,M)

    if (Re <= 1.3e5)
        St1 = 0.18
    elseif (Re <= 4.0e5 && Re > 1.3e5)
        St1 = 0.001756*Re^0.3931
    else
        St1 = 0.28
    end

    St_peak = St1*10.0^(-0.04*alpha)

    e = St/St_peak

    G1 = G1func(e)

    if (alpha <= 3.0)
        Re0 = 10.0^(0.215*alpha+4.978)
    else
        Re0 = 10.0^(0.12*alpha+5.263)
    end

    d = Re/Re0

    G2 = G2func(d)
    G3 = G3func(alpha)

    # Keeping observer distance from getting too close to the turbine
    if (r < 1e-8)
        rc = 1e-8
    else
        rc = r
    end

    LBLVS = 10.0*log10((dpr*M^5*L*Dh)/rc^2)+G1+G2+G3
    return LBLVS
end #LBLVSfunc

# Trailing Edge Bluntness Vortex Shedding Noise
function TEBVSfunc(f, V, L, c, h, r, theta_e, phi_e, alpha, nu, c0, psi, trip)

    # constants
    M = V/c0
    Re = (V*c)/nu

    if (trip == false)
        # UNTRIPPED boundary layer at 0 deg- thickness, displacement thickness
        d0 = c*(10.0^(1.6569-0.9045*log10(Re)+0.0596*(log10(Re))^2))
        d0_d = c*(10.0^(3.0187-1.5397*log10(Re)+0.1059*(log10(Re))^2))
    else
        # TRIPPED boundary layer at 0 deg- thickness, displacement thickness
        d0 = c*(10.0^(1.892-0.9045*log10(Re)+0.0596*(log10(Re))^2))
        if (Re <= 0.3e6)
            d0_d = c*0.0601*Re^(-0.114)
        else
            d0_d = c*(10.0^(3.411-1.5397*log10(Re)+0.1059*(log10(Re))^2))
        end
    end

    # boundary layer on pressure side- thickness, displacement thickness
    dpr = d0*(10.0^(-0.04175*alpha+0.00106*alpha^2))
    dp_d = d0_d*(10.0^(-0.0432*alpha+0.00113*alpha^2))

    if (trip == false)
        # UNTRIPPED boundary layer on suction side- displacement thickness
        if (alpha <= 7.5 && alpha >= 0.0)
            ds_d = d0_d*10.0^(0.0679*alpha)
        elseif (alpha <= 12.5 && alpha > 7.5)
            ds_d = d0_d*0.0162*10.0^(0.3066*alpha)
            #elseif (alpha <= 25 && alpha > 12.5)
        else
            ds_d = d0_d* 52.42* 10.0^(0.0258*alpha)
        end
    else
        # TRIPPED boundary layer on suction side- displacement thickness
        if (alpha <= 5.0 && alpha >= 0.0)
            ds_d = d0_d*10.0^(0.0679*alpha)
        elseif (alpha <= 12.5 && alpha > 5.0)
            ds_d = d0_d*0.381*10.0^(0.1516*alpha)
            #elseif (alpha <= 25.0 && alpha > 12.5)
        else
            ds_d = d0_d*14.296*10.0^(0.0258*alpha)
        end
    end

    Dh = Dhfunc(theta_e,phi_e,M)
    St = (f*h)/V
    dav = (dp_d+ds_d)/2.0

    hdav = h/dav

    if (hdav >= 0.2)
        St_peak = (0.212-0.0045*psi)/(1.0+0.235*(1.0/hdav)-0.0132*(1.0/hdav)^2)
    else
        St_peak = 0.1*(hdav)+0.095-0.00243*psi
    end

    StSt_peak = St/St_peak

    G4 = G4func(hdav,psi)
    G5 = G5func(hdav,psi,StSt_peak)

    # Keeping observer distance from getting too close to the turbine
    if (r < 1e-8)
        rc = 1e-8
    else
        rc = r
    end

    TEBVS = 10.0*log10((h*M^(5.5)*L*Dh)/rc^2)+G4+G5
    return TEBVS
end #TEBVSfunc

# Computing the overall sound pressure level (OASPL) of a turbine defined below (in dB)
function OASPL(ox, oy, oz, windvel, rpm, B, Hub, rad, c, c1, alpha, nu, c0, psi, AR)
    # constants

    nf = 27
    bf = 3

    n = length(rad)

    L = zeros(n-1)
    d = zeros(n-1)
    V = zeros(n-1)
    h = zeros(n-1)
    TV_t = zeros(B)
    TE_t = zeros((n-1)*B)
    BLVS_t = zeros((n-1)*B)
    BVS_t = zeros((n-1)*B)

    TE = zeros(nf)
    TV = zeros(nf)
    BLVS = zeros(nf)
    BVS = zeros(nf)
    SPLf = zeros(bf, nf)
    SPLfA = zeros(bf, nf)
    SPLo_d = zeros(bf)
    SPLoa_d = zeros(bf)


    # Using untripped or tripped boundary layer specficiation
    # trip = false # untripped
    trip = true # tripped

    # Tip specfication
    tipflat = false # round
    # tipflat = true # flat

    # Parameters of the wind turbine
    omega = (rpm*2.0*pi)/60.0  # angular velocity (rad/sec)

    for i = 1:n-1
        L[i] = rad[i+1]-rad[i] # length of each radial section (m)
        d[i] = rad[i] # radial section to be used in directivity calculations (m)
        V[i] = sqrt((omega*rad[i])^2+windvel^2) # wind speed over the blade (m/s)
    end

    h[1:n-1] = 0.01*c[1:n-1]  # trailing edge thickness; 1% of chord length (m)
    atip = alpha[n-1]  # angle of attack of the tip region (deg)

    # Blade rotation increments to rotate around (45 deg from Vargas paper)
    # beta = [0.0,0.25*pi,0.5*pi,0.75*pi,pi,1.25*pi,1.5*pi,1.75*pi] # 8 increments
    beta = [0.0,2.0*pi/9.0,4.0*pi/9.0] # 3 increments (equivalent of 9 for 3 blades)
    # beta = [0.0,pi] # 2 increments
    # beta = [0.0] # 1 increment (top blade facing straight up)

    B_int = 2.0*pi/B # Intervals between blades (from the first blade at 0 deg)

    # One-third octave band frequencies (Hz)
    f = [100.0,125.0,160.0,200.0,250.0,315.0,400.0,500.0,
    630.0,800.0,1000.0,1250.0,1600.0,2000.0,2500.0,3150.0,
    4000.0,5000.0,6300.0,8000.0,10000.0,12500.0,16000.0,
    20000.0 ,25000.0,31500.0,40000.0]

    # A-weighting curve (dBA) for sound perception correction
    AdB = [-19.145,-16.190,-13.244,-10.847,-8.675,-6.644,
    -4.774,-3.248,-1.908,-0.795,0.0,0.576,0.993,1.202,
    1.271,1.202,0.964,0.556,-0.114,-1.144,-2.488,-4.250,
    -6.701,-9.341 ,-12.322,-15.694,-19.402]

    for di=1:bf # for each rotation increment
        for j=1:nf # for each frequency
            for bi=1:B # for each blade
                # Calcuating observer distances and directivty angles for the given blade orientation
                r,theta_e,phi_e = direct(n-1,ox,oy,oz,c,c1,d,Hub,beta[di]+(bi-1)*B_int)

                TBLTV = TBLTVfunc(f[j],V[n-1],c[n-1],r[n-1],theta_e[n-1],phi_e[n-1],atip,c0,
                tipflat,AR)
                TV_t[bi] = TBLTV
                for k=1:n-1
                    # Calculating sound pressure level (dB) for each noise source at each radial position
                    TBLTE = TBLTEfunc(f[j],V[k],L[k],c[k],r[k],theta_e[k],phi_e[k],alpha[k],
                    nu,c0,trip)

                    if (trip == false)
                        LBLVS = LBLVSfunc(f[j],V[k],L[k],c[k],r[k],theta_e[k],phi_e[k],alpha[k],
                        nu,c0,trip)
                    else
                        LBLVS = 0.0
                    end
                    TEBVS = TEBVSfunc(f[j],V[k],L[k],c[k],h[k],r[k],theta_e[k],phi_e[k],
                    alpha[k],nu,c0,psi,trip)

                    # Assigning noise to blade segment
                    TE_t[k.+[n-1]*(bi-1)] .= TBLTE
                    BLVS_t[k.+[n-1]*(bi-1)] .= LBLVS
                    BVS_t[k.+[n-1]*(bi-1)] .= TEBVS
                end
            end

            # Adding sound pressure levels (dB)
            TE[j] = 10.0*log10(sum(10.0.^(TE_t/10.0)))
            TV[j] = 10.0*log10(sum(10.0.^(TV_t/10.0)))
            BLVS[j] = 10.0*log10(sum(10.0.^(BLVS_t/10.0)))
            BVS[j] = 10.0*log10(sum(10.0.^(BVS_t/10.0)))

            # Combining noise sources into overall SPL
            SPLf[di,j] = 10.0*log10(10.0^(TE[j]/10.0)+10.0^(TV[j]/10.0)+10.0^(BLVS[j]/10.0)+10.0^(BVS[j]/10.0))
        end


        # Correcting with A-weighting
        # SPLf[1:nf] = SPLf[1:nf]+AdB[1:nf]
        SPLfA[di,1:nf] = SPLf[di,1:nf]+AdB[1:nf]

        # Adding SPLs for each rotation increment
        SPLo_d[di] = 10.0*log10(sum(10.0.^(SPLf[di,:]/10.0))) #non-weighted OASPL per increment
        SPLoa_d[di] = 10.0*log10(sum(10.0.^(SPLfA[di,:]/10.0))) #A-weighted OASPL per increment

        # Protecting total calcuation from negative SPL values
        if (SPLoa_d[di] < 0.0)
            SPLoa_d[di] = 0.0
        end
        if (SPLo_d[di] < 0.0)
            SPLo_d[di] = 0.0
        end
    end

    # Performing root mean square calculation of SPLs at rotation increments for final value
    SPLo = sqrt(sum(SPLo_d.^2)/bf)
    SPLoa = sqrt(sum(SPLoa_d.^2)/bf)
    SPLf_overall = sqrt.(sum(SPLf.^2; dims=1)/bf)
    SPLfA_overall = sqrt.(sum(SPLfA.^2; dims=1)/bf)

    return SPLo, SPLoa, SPLf_overall, SPLfA_overall #OASPL, A-OASPL, SPL spectrum, A-SPL spectrum
end #OASPL

#Computing the overall sound pressure level (OASPL) of a turbine defined below (in dB)
function OASPLVAWT(p, ox, oy, oz, B, Hub, high, rad, c, c1, alpha, nu,
                    c0, psi, rot, Vinf, wakex, wakey, AR)

   # constants
   nf = 27
   bf = 8

   n = length(high)
   L = zeros(n-1)
   d = zeros(n-1)
   V = zeros(n-1)
   h = zeros(n-1)
   TV_t = zeros(2*B)
   TE_t = zeros((n-1)*B)
   BLVS_t = zeros((n-1)*B)
   BVS_t = zeros((n-1)*B)

   TE = zeros(nf)
   TV = zeros(nf)
   BLVS = zeros(nf)
   BVS = zeros(nf)
   SPLf = zeros(nf)
   SPLoa_d = zeros(bf)
   theta_vel = zeros(p)
   highmid = zeros(n-1)

   # Using untripped or tripped boundary layer specficiation
   trip = false # untripped
   # trip = true # tripped

   # Tip specfication
   tipflat = false # round
   # tipflat = true # flat
   for i = 1:n-1
       L[i] = high[i+1]-high[i] # length of each height section (m)
       highmid[i] = (high[i+1]+high[i])/2.0
   end
   h[1:n-1] = 0.01*c[1:n-1]
   atip1 = alpha[1] #angle of attack of the tip region on bottom (deg)
   atip2= alpha[n-1] #angle of attack of the tip region on top (deg)
   if (rot >= 0.0)
       rotdir = 1.0
   else
       rotdir = -1.0
   end

   # Blade rotation increments to rotate around (45 deg from Vargas paper)
   beta = [0.0,0.25*pi,0.5*pi,0.75*pi,pi,1.25*pi,1.5*pi,1.75*pi] # 8 increments
   #beta = [0.0,2.0*pi/9.0,4.0*pi/9.0] # 3 increments (equivalent of 9 for 3 blades)
   # beta = [0.0,pi] # 2 increments
   # beta = [0.0] # 1 increment (top blade facing straight up)

   B_int = 2.0*pi/B # Intervals betwqeen blades (from the first blade at 0 deg)

   # One-third octave band frequencies (Hz)
   f = [100.0,125.0,160.0,200.0,250.0,315.0,400.0,500.0,
   630.0,800.0,1000.0,1250.0,1600.0,2000.0,2500.0,3150.0,
   4000.0,5000.0,6300.0,8000.0,10000.0,12500.0,16000.0,
   20000.0] #,25000.0,31500.0,40000.0]

   # A-weighting curve (dBA) for sound perception correction
   AdB = [-19.145,-16.190,-13.244,-10.847,-8.675,-6.644,
   -4.774,-3.248,-1.908,-0.795,0.0,0.576,0.993,1.202,
   1.271,1.202,0.964,0.556,-0.114,-1.144,-2.488,-4.250,
   -6.701,-9.341] #,-12.322,-15.694,-19.402]

   for i=1:p
       theta_vel[i] = (2.0*pi/p)*i-(2.0*pi/p)/2.0
   end

   for di=1:bf # for each rotation increment
       for j=1:nf # for each frequency
           for bi=1:B # for each blade
               # Calcuating observer distances and directivty angles for the given blade orientation
               theta = beta[di]+(bi-1)*B_int
               r,theta_e,phi_e = directVAWT(n-1,ox,oy,oz,c,c1,highmid,rad,Hub,rotdir,theta)
               if ((theta >= theta_vel[1]) & (theta <= theta_vel[p]))
                   velwx=splineint(p,theta_vel,wakex,theta)
                   velwy=splineint(p,theta_vel,wakey,theta)
               else
                   velwx = (wakex[1]+wakex[p])/2.0
                   velwy = (wakey[1]+wakey[p])/2.0
               end

               Vx=rot*rad*cos(theta)+Vinf+velwx
               Vy=rot*rad*sin(theta) + velwy
               V=sqrt(Vx^2+Vy^2)
               TBLTV = TBLTVfunc(f[j],V[1],c[1],r[1],theta_e[1],phi_e[1],atip1,c0,
               tipflat,AR)
               TV_t[2*(bi-1)+1] = TBLTV
               TBLTV= TBLTVfunc(f[j],V,c[n-1],r[n-1],theta_e[n-1],phi_e[n-1],atip2,c0,
               tipflat,AR)
               TV_t[2*(bi-1)+2] = TBLTV

               for k=1:n-1
                   # Calculating sound pressure level (dB) for each noise source at each radial position
                   TBLTE = TBLTEfunc(f[j],V,L[k],c[k],r[k],theta_e[k],phi_e[k],alpha[k],
                   nu,c0,trip)

                   if (trip == false)
                       LBLVS = LBLVSfunc(f[j],V,L[k],c[k],r[k],theta_e[k],phi_e[k],alpha[k],
                       nu,c0,trip)
                   else
                       LBLVS = 0.0
                   end
                   TEBVS = TEBVSfunc(f[j],V,L[k],c[k],h[k],r[k],theta_e[k],phi_e[k],
                   alpha[k],nu,c0,psi,trip)
                   # Assigning noise to blade segment
                   TE_t[k.+[n-1]*(bi-1)] .= TBLTE
                   BLVS_t[k.+[n-1]*(bi-1)] .= LBLVS
                   BVS_t[k.+[n-1]*(bi-1)] .= TEBVS
               end
           end
           # Adding sound pressure levels (dB)
           TE[j] = 10.0*log10(sum(10.0.^(TE_t/10.0)))
           TV[j] = 10.0*log10(sum(10.0.^(TV_t/10.0)))
           BLVS[j] = 10.0*log10(sum(10.0.^(BLVS_t/10.0)))
           BVS[j] = 10.0*log10(sum(10.0.^(BVS_t/10.0)))

           # Combining noise sources into overall SPL
           SPLf[j] = 10.0*log10(10.0^(TE[j]/10.0)+10.0^(TV[j]/10.0)+10.0^(BLVS[j]/10.0)+10.0^(BVS[j]/10.0))
       end


       # Correcting with A-weighting
       SPLf[1:nf] = SPLf[1:nf]+AdB[1:nf]

       # Adding SPLs for each rotation increment
       SPLoa_d[di] = 10.0*log10(sum(10.0.^(SPLf/10.0)))

       # Protecting total calcuation from negative SPL values
       if (SPLoa_d[di] < 0.0)
           SPLoa_d[di] = 0.0
       end
   end

   # Performing root mean square calculation of SPLs at rotation increments for final value
   SPLoa = sqrt(sum(SPLoa_d.^2)/bf)
   return SPLoa
end #OASPLVAWT

# Placing a turbine in a specified location and finding the OASPL of the turbine with reference to an observer
"""

turbinepos(x,y,obs,winddir,windvel,rpm,B,Hub,rad,c,c1,alpha,nu,c0,psi,AR,noise_corr)

Calculating the sound pressure level for a HAWT

# Parameters
----------
- `turbx::array`:  x-positions of all the turbines heard by an observer (east to west, meter)
- `turby::array`:  y-positions of all the turbines heard by an observer (north to south, meter)
- `obs::array`:  x-, y-, and z-position of a specified observer (E-W, N-S, height; meter)
- `winddir::float`:  direction the wind blows from (180=N, 270=E, 0=S, 90=W; degree)
- `windvel::array`:  wind velocity at each turbine in the specified wind direction (m/s)
- `rpm::array`:  rotation rate of each turbine (RPM)
- `B::float`:  number of blades on a turbine
- `h::float`:  height of a turbine (meter)
- `rad::array`:  radial positions of the blade geometry (meter)
- `c::array`:  chord length at each radial segment (meter)
- `c1::array`:  distance from the pitch axis to leading edge at each radial segment (meter)
- `alpha::array`:  angle of attack of each radial segment (degree)
- `nu::float`:  kinematic viscosity of the air (m^2/s)
- `c0::float`:  speed of sound of the air (m/s)
- `psi::float`:  solid angle of turbine blades between upper and lower sides of trailing edge (degree)
- `AR::float`:  aspect ratio of turbine blades
- `noise_corr::float`:  correction factor for SPL calculations (1=none, use if calculations differ from expected)

# Returns
----------
- `SPL_HAWT::float`:  sound pressure level calculated at observer location (dB)
"""
function turbinepos(x, y, obs, winddir, windvel, rpm,
                    B, Hub, rad, c, c1, alpha, nu, c0,
                    psi, AR, noise_corr)

    nturb = length(x)
    
    tSPL = zeros(nturb)
    tSPLA = zeros(nturb)
    SPLf = zeros(nturb, 27) #based on nf from OASPL function
    SPLfA = zeros(nturb, 27)
    windrad = (winddir+180.0)*pi/180.0

    for i = 1:nturb # for each turbine
        # Centering the turbine at (0,0) with repect to the observer location
        ox = obs[1]-x[i]
        oy = obs[2]-y[i]
        oz = obs[3]

        # Adjusting the coordinates to turbine reference frame (wind moving in y-direction)
        rxy = sqrt(ox^2+oy^2)
        ang = atan(oy,ox)+windrad

        ox = rxy*cos(ang)
        oy = rxy*sin(ang)

        # Calculating the overall SPL of each of the turbines at the observer location
        tSPL[i], tSPLA[i], SPLf[i,:], SPLfA[i,:] = OASPL(ox, oy, oz, windvel[i], rpm[i], B, Hub, rad, c, c1, alpha, nu, c0, psi, AR)
    end

    # Combining the SPLs from each turbine and correcting the value based on the wind farm
<<<<<<< HEAD
    SPL_obs = (10.0*log10.(sum(10.0.^(tSPL/10.0)))) * noise_corr
    SPLf = (10.0*log10.(sum(10.0.^(SPLf/10.0); dims=1))) * noise_corr
    SPLfA = (10.0*log10.(sum(10.0.^(SPLfA/10.0); dims=1))) * noise_corr
=======
    SPL_obs = (10.0*log10(sum(10.0.^(tSPL/10.0)))) * noise_corr
    SPLA_obs = (10.0*log10(sum(10.0.^(tSPLA/10.0)))) * noise_corr
    SPLf = (10.0*log10(sum(10.0.^(SPLf/10.0), 1))) * noise_corr
    SPLfA = (10.0*log10(sum(10.0.^(SPLfA/10.0), 1))) * noise_corr
>>>>>>> 46f78dc0

    return SPL_obs, SPLA_obs, SPLf, SPLfA
end #turbinepos
"""

turbinepos_VAWT(p,x,y,obs,winddir,B,Hub,high,rad,c,c1,alpha,nu,c0,psi,AR,noise_corr,rot,Vinf,wakex,wakey)

Calculating the sound pressure level for a HAWT

# Parameters
----------
- `p::integer`: number of points along blade flight path to calculate velocities
- `turbx::array`:  x-positions of all the turbines heard by an observer (east to west, meter)
- `turby::array`:  y-positions of all the turbines heard by an observer (north to south, meter)
- `obs::array`:  x-, y-, and z-position of a specified observer (E-W, N-S, height; meter)
- `winddir::float`:  direction the wind blows from (180=N, 270=E, 0=S, 90=W; degree)
- `B::float`:  number of blades on a turbine
- `Hub::float`: hub height of a turbine (meter)
- `high::array`: height positions along the turbine blade (meter)
- `rad::array`:  turbine radius (meter)
- `c::array`:  chord length at each radial segment (meter)
- `c1::array`:  distance from the pitch axis to leading edge at each radial segment (meter)
- `alpha::array`:  angle of attack of each radial segment (degree)
- `nu::float`:  kinematic viscosity of the air (m^2/s)
- `c0::float`:  speed of sound of the air (m/s)
- `psi::float`:  solid angle of turbine blades between upper and lower sides of trailing edge (degree)
- `AR::float`:  aspect ratio of turbine blades
- `noise_corr::float`:  correction factor for SPL calculations (1=none, use if calculations differ from expected)
- `rot::array`: rotation rate of each turbine (rad/s)
- `Vinf::float`: free stream wind speed (m/s)
- `wakex::array`: the wake influenced x-velcoity of the turbine at each point along the blade flight path (m/s)
- `wakey::array`: the wake influenced y-velcoity of the turbine at each point along the blade flight path (m/s)
# Returns
----------
- `SPL_VAWT::float`:  sound pressure level calculated at observer location (dB)
"""
function turbinepos_VAWT(p, x, y, obs, winddir, B, Hub, high,
                            rad, c, c1, alpha, nu, c0, psi, AR,
                            noise_corr, rot, Vinf, wakex, wakey)

    nturb = length(x)
    tSPL = zeros(nturb)
    # SPLf = zeros(nturb)
    # SPLfA = zeros(nturb)

    wakexd = zeros(p)
    wakeyd = zeros(p)
    windrad = (winddir+180.0)*pi/180.0
    for i = 1:nturb # for each turbine
        # Centering the turbine at (0,0) with repect to the observer location
        ox = obs[1]-x[i]
        oy = obs[2]-y[i]
        oz = obs[3]

        # Adjusting the coordinates to turbine reference frame (wind moving in y-direction)
        rxy = sqrt(ox^2+oy^2)
        ang = atan(oy,ox)+windrad

        ox = rxy*cos(ang)
        oy = rxy*sin(ang)

        for j=1:p
            k=p*(i-1)+j
            wakexd[j] = wakex[k]
            wakeyd[j] = wakey[k]
        end
        # Calculating the overall SPL of each of the turbines at the observer location
        tSPL[i] = OASPLVAWT(p,ox,oy,oz,B,Hub,high,rad,c,c1,alpha,nu,c0,psi,rot[i],Vinf,wakexd,wakeyd,AR)
    end

    # Combining the SPLs from each turbine and correcting the value based on the wind farm
    SPL_obs = (10.0*log10.(sum(10.0.^(tSPL/10.0))))*noise_corr

    return SPL_obs
end #turbinepos_VAWT

end # module<|MERGE_RESOLUTION|>--- conflicted
+++ resolved
@@ -1156,16 +1156,10 @@
     end
 
     # Combining the SPLs from each turbine and correcting the value based on the wind farm
-<<<<<<< HEAD
-    SPL_obs = (10.0*log10.(sum(10.0.^(tSPL/10.0)))) * noise_corr
-    SPLf = (10.0*log10.(sum(10.0.^(SPLf/10.0); dims=1))) * noise_corr
-    SPLfA = (10.0*log10.(sum(10.0.^(SPLfA/10.0); dims=1))) * noise_corr
-=======
     SPL_obs = (10.0*log10(sum(10.0.^(tSPL/10.0)))) * noise_corr
     SPLA_obs = (10.0*log10(sum(10.0.^(tSPLA/10.0)))) * noise_corr
     SPLf = (10.0*log10(sum(10.0.^(SPLf/10.0), 1))) * noise_corr
     SPLfA = (10.0*log10(sum(10.0.^(SPLfA/10.0), 1))) * noise_corr
->>>>>>> 46f78dc0
 
     return SPL_obs, SPLA_obs, SPLf, SPLfA
 end #turbinepos
